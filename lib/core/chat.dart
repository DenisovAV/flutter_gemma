--- conflicted
+++ resolved
@@ -140,15 +140,12 @@
   }
 
   Future<void> clearHistory() async {
-<<<<<<< HEAD
     // Stop any ongoing generation first
     if (_isGenerating) {
       await cancelGenerateResponseAsync();
     }
 
-=======
     _fullHistory.clear();
->>>>>>> 9da235cc
     _modelHistory.clear();
     _currentTokens = 0;
     await session.close();
