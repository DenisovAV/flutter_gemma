--- conflicted
+++ resolved
@@ -82,11 +82,7 @@
         inferenceModel?.partialResults?.collect { pair ->
           if (pair.second) {
             events?.success(pair.first)
-<<<<<<< HEAD
-=======
-            events?.success(null)
             events?.endOfStream()
->>>>>>> b49b7681
           } else {
             events?.success(pair.first)
           }
