import 'package:flutter_gemma/core/model.dart';
import 'package:flutter_gemma/pigeon.g.dart';

enum Model {
  gemma3GpuLocalAsset(
    // model file should be pre-downloaded and placed in the assets folder
    url: 'assets/gemma3-1b-it-int4.task',
    filename: 'gemma3-1b-it-int4.task',
    displayName: 'Gemma3 1B IT (GPU / Local)',
    licenseUrl: '',
    needsAuth: false,
    localModel: true,
    preferredBackend: PreferredBackend.gpu,
    modelType: ModelType.gemmaIt,
    temperature: 0.1,
    topK: 40,
    topP: 0.95,
  ),
  gemma3Gpu(
    url:
        'https://huggingface.co/litert-community/Gemma3-1B-IT/resolve/main/gemma3-1b-it-int4.task',
    filename: 'gemma3-1b-it-int4.task',
    displayName: 'Gemma3 1B IT (GPU / Remote)',
    licenseUrl: 'https://huggingface.co/litert-community/Gemma3-1B-IT',
    needsAuth: true,
    preferredBackend: PreferredBackend.gpu,
    modelType: ModelType.gemmaIt,
    temperature: 0.1,
<<<<<<< HEAD
    topK: 40,
=======
    topK: 5,
>>>>>>> 8e0d33ec
    topP: 0.95,
  ),
  gemma3Cpu(
    url:
        'https://huggingface.co/litert-community/Gemma3-1B-IT/resolve/main/gemma3-1b-it-int4.task',
    filename: 'gemma3-1b-it-int4.task',
    displayName: 'Gemma3 1B IT (CPU / Remote)',
    licenseUrl: 'https://huggingface.co/litert-community/Gemma3-1B-IT',
    needsAuth: true,
    preferredBackend: PreferredBackend.cpu,
    modelType: ModelType.gemmaIt,
    temperature: 0.1,
<<<<<<< HEAD
    topK: 40,
=======
    topK: 5,
>>>>>>> 8e0d33ec
    topP: 0.95,
  ),

  gemma3nLocalAsset(
    // model file should be pre-downloaded and placed in the assets folder
    url: 'assets/gemma-3n-E2B-it-int4.task',
    filename: 'gemma-3n-E2B-it-int4.task',
    displayName: 'Gemma 3 Nano E2B IT (Local Asset)',
    licenseUrl: '',
    needsAuth: false,
    localModel: true,
    preferredBackend: PreferredBackend.gpu,
    modelType: ModelType.gemmaIt,
    temperature: 0.1,
    topK: 5,
    topP: 0.95,
  ),

  // New Gemma 3n E4B models
  gemma3nE4BGpu(
    url:
        'https://huggingface.co/google/gemma-3n-E4B-it-litert-preview/resolve/main/gemma-3n-E4B-it-int4.task',
    filename: 'gemma-3n-E4B-it-int4.task',
    displayName: 'Gemma 3n E4B IT (GPU / Remote)',
    licenseUrl: 'https://huggingface.co/google/gemma-3n-E4B-it-litert-preview',
    needsAuth: true,
    preferredBackend: PreferredBackend.gpu,
    modelType: ModelType.gemmaIt,
    temperature: 0.6,
    topK: 1,
    topP: 0.9,
  ),
  gemma3nE4BCpu(
    url:
        'https://huggingface.co/google/gemma-3n-E4B-it-litert-preview/resolve/main/gemma-3n-E4B-it-int4.task',
    filename: 'gemma-3n-E4B-it-int4.task',
    displayName: 'Gemma 3n E4B IT (CPU / Remote)',
    licenseUrl: 'https://huggingface.co/google/gemma-3n-E4B-it-litert-preview',
    needsAuth: true,
    preferredBackend: PreferredBackend.cpu,
    modelType: ModelType.gemmaIt,
    temperature: 0.6,
    topK: 1,
    topP: 0.9,
  ),

  // New Gemma 3n E2B models
  gemma3nE2BGpu(
    url:
        'https://huggingface.co/google/gemma-3n-E2B-it-litert-preview/resolve/main/gemma-3n-E2B-it-int4.task',
    filename: 'gemma-3n-E2B-it-int4.task',
    displayName: 'Gemma 3n E2B IT (GPU / Remote)',
    licenseUrl: 'https://huggingface.co/google/gemma-3n-E2B-it-litert-preview',
    needsAuth: true,
    preferredBackend: PreferredBackend.gpu,
    modelType: ModelType.gemmaIt,
    temperature: 0.6,
    topK: 4,
    topP: 0.9,
  ),
  gemma3nE2BCpu(
    url:
        'https://huggingface.co/google/gemma-3n-E2B-it-litert-preview/resolve/main/gemma-3n-E2B-it-int4.task',
    filename: 'gemma-3n-E2B-it-int4.task',
    displayName: 'Gemma 3n E2B IT (CPU / Remote)',
    licenseUrl: 'https://huggingface.co/google/gemma-3n-E2B-it-litert-preview',
    needsAuth: true,
    preferredBackend: PreferredBackend.cpu,
    modelType: ModelType.gemmaIt,
    temperature: 0.6,
    topK: 1,
    topP: 0.9,
  ),

  deepseek(
    url:
        'https://huggingface.co/litert-community/DeepSeek-R1-Distill-Qwen-1.5B/resolve/main/deepseek_q8_ekv1280.task',
    filename: 'deepseek_q8_ekv1280.task',
    displayName: 'DeepSeek Q8 EKV1280 (CPU / Remote)',
    licenseUrl: '',
    needsAuth: false,
    preferredBackend: PreferredBackend.cpu,
    modelType: ModelType.deepSeek,
    temperature: 0.6,
    topK: 40,
    topP: 0.7,
  );

  // Define fields for the enum
  final String url;
  final String filename;
  final String displayName;
  final String licenseUrl;
  final bool needsAuth;
  final bool localModel;
  final PreferredBackend preferredBackend;
  final ModelType modelType;
  final double temperature;
  final int topK;
  final double topP;

  // Constructor for the enum
  const Model({
    required this.url,
    required this.filename,
    required this.displayName,
    required this.licenseUrl,
    required this.needsAuth,
    this.localModel = false,
    required this.preferredBackend,
    required this.modelType,
    required this.temperature,
    required this.topK,
    required this.topP,
  });
}<|MERGE_RESOLUTION|>--- conflicted
+++ resolved
@@ -26,11 +26,7 @@
     preferredBackend: PreferredBackend.gpu,
     modelType: ModelType.gemmaIt,
     temperature: 0.1,
-<<<<<<< HEAD
-    topK: 40,
-=======
     topK: 5,
->>>>>>> 8e0d33ec
     topP: 0.95,
   ),
   gemma3Cpu(
@@ -43,11 +39,7 @@
     preferredBackend: PreferredBackend.cpu,
     modelType: ModelType.gemmaIt,
     temperature: 0.1,
-<<<<<<< HEAD
-    topK: 40,
-=======
     topK: 5,
->>>>>>> 8e0d33ec
     topP: 0.95,
   ),
 
