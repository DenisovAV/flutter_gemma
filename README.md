--- conflicted
+++ resolved
@@ -2,11 +2,7 @@
 
 **The plugin supports not only Gemma, but also other models. Here’s the full list of supported models:** [Gemma 2B](https://huggingface.co/google/gemma-2b-it) & [Gemma 7B](https://huggingface.co/google/gemma-7b-it), [Gemma-2 2B](https://huggingface.co/google/gemma-2-2b-it), [Gemma-3 1B](https://huggingface.co/litert-community/Gemma3-1B-IT), [Gemma 3 Nano 1.5B](https://huggingface.co/litert-community/gemma-3-nano-1.5b-IT), Phi-2, Phi-3 , [Phi-4](https://huggingface.co/litert-community/Phi-4-mini-instruct), [DeepSeek](https://huggingface.co/litert-community/DeepSeek-R1-Distill-Qwen-1.5B), Falcon-RW-1B, StableLM-3B.
 
-<<<<<<< HEAD
-*Note: Currently, the flutter_gemma plugin supports Gemma-3, Phi-4 and DeepSeek.
-=======
-*Note: Currently, the flutter_gemma plugin supports Gemma-3, Gemma 3 Nano, Phi-4 and DeepSeek only for **Android** and **Web** platforms. Support for iOS will be added in a future update. Gemma, Gemma 2 and others are supported for all platforms*
->>>>>>> a095976a
+*Note: Currently, the flutter_gemma plugin supports Gemma-3, Gemma 3 Nano, Phi-4 and DeepSeek.
 
 [Gemma](https://ai.google.dev/gemma) is a family of lightweight, state-of-the art open models built from the same research and technology used to create the Gemini models
 
