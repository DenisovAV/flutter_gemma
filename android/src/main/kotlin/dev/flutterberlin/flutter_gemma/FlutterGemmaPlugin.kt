package dev.flutterberlin.flutter_gemma

import android.content.Context

import io.flutter.embedding.engine.plugins.FlutterPlugin
import io.flutter.plugin.common.MethodCall
import io.flutter.plugin.common.MethodChannel
import io.flutter.plugin.common.MethodChannel.MethodCallHandler
import io.flutter.plugin.common.EventChannel
import io.flutter.plugin.common.MethodChannel.Result
import kotlinx.coroutines.*
import kotlinx.coroutines.flow.*
import android.util.Log

/** FlutterGemmaPlugin */
class FlutterGemmaPlugin: FlutterPlugin, MethodCallHandler, EventChannel.StreamHandler {
  /// The MethodChannel that will the communication between Flutter and native Android
  ///
  /// This local reference serves to register the plugin with the Flutter Engine and unregister it
  /// when the Flutter Engine is detached from the Activity
  private lateinit var channel : MethodChannel
  private lateinit var eventChannel: EventChannel
  private var eventSink: EventChannel.EventSink? = null
  private var inferenceModel : InferenceModel? = null
  private lateinit var context : Context
  private val scope = CoroutineScope(Dispatchers.Main)

  override fun onAttachedToEngine(flutterPluginBinding: FlutterPlugin.FlutterPluginBinding) {
    context = flutterPluginBinding.applicationContext
    channel = MethodChannel(flutterPluginBinding.binaryMessenger, "flutter_gemma")
    channel.setMethodCallHandler(this)
    eventChannel = EventChannel(flutterPluginBinding.binaryMessenger, "flutter_gemma_stream")
    eventChannel.setStreamHandler(this)
  }

  override fun onMethodCall(call: MethodCall, result: Result) {
    if (call.method == "init") {
      try {
        val modelPath = call.argument<String>("modelPath")!!
        val maxTokens = call.argument<Int>("maxTokens")!!
        val temperature = call.argument<Float>("temperature")!!
        val randomSeed = call.argument<Int>("randomSeed")!!
        val topK = call.argument<Int>("topK")!!
        val loraPath = call.argument<String?>("loraPath")
        val supportedLoraRanks = call.argument<List<Int>?>("supportedLoraRanks")

        inferenceModel = InferenceModel.getInstance(context, modelPath, maxTokens, temperature,
          randomSeed, topK, loraPath, supportedLoraRanks)
        result.success(true)
      } catch (e: Exception) {
        result.error("ERROR", "Failed to initialize gemma", e.localizedMessage)
      }
    } else if (call.method == "getGemmaResponse") {
      try {
        val prompt = call.argument<String>("prompt")!!
        val answer = inferenceModel?.generateResponse(prompt)
        result.success(answer)
      } catch (e: Exception) {
        result.error("ERROR", "Failed to get gemma response", e.localizedMessage)
      }
    } else if (call.method == "getGemmaResponseAsync") {
      try {
        val prompt = call.argument<String>("prompt")!!
        inferenceModel?.generateResponseAsync(prompt)
        result.success(null)
      } catch (e: Exception) {
        result.error("ERROR", e.localizedMessage, null)
      }
    } else if (call.method == "close") {
      inferenceModel?.close()
      inferenceModel = null
    }
    else {
      result.notImplemented()
    }
  }

  override fun onListen(arguments: Any?, events: EventChannel.EventSink?) {
    eventSink = events
    scope.launch {
      launch {
        inferenceModel?.partialResults?.collect { pair ->
          if (pair.second) {
            events?.success(pair.first)
<<<<<<< HEAD
=======
            events?.success(null)
            events?.endOfStream()
>>>>>>> e4a09c42
          } else {
            events?.success(pair.first)
          }
        }
      }

      launch {
        inferenceModel?.errors?.collect { error ->
          events?.error("ERROR", error.message, null)
        }
      }
    }
  }

  override fun onCancel(arguments: Any?) {
    eventSink = null
  }

  override fun onDetachedFromEngine(binding: FlutterPlugin.FlutterPluginBinding) {
    channel.setMethodCallHandler(null)
    eventChannel.setStreamHandler(null)
  }
}<|MERGE_RESOLUTION|>--- conflicted
+++ resolved
@@ -82,11 +82,7 @@
         inferenceModel?.partialResults?.collect { pair ->
           if (pair.second) {
             events?.success(pair.first)
-<<<<<<< HEAD
-=======
-            events?.success(null)
             events?.endOfStream()
->>>>>>> e4a09c42
           } else {
             events?.success(pair.first)
           }
