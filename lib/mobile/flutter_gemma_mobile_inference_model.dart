part of 'flutter_gemma_mobile.dart';

class MobileInferenceModel extends InferenceModel {
  MobileInferenceModel({
    required this.maxTokens,
    required this.onClose,
    required this.modelManager,
    required this.modelType,
    this.preferredBackend,
    this.supportedLoraRanks,
    // Добавляем поддержку изображений
    this.supportImage = false,
    this.maxNumImages,
  });

  final ModelType modelType;
  @override
  final int maxTokens;
  final VoidCallback onClose;
  final MobileModelManager modelManager;
  final PreferredBackend? preferredBackend;
  final List<int>? supportedLoraRanks;
  // Добавляем поля для изображений
  final bool supportImage;
  final int? maxNumImages;

  bool _isClosed = false;
  MobileInferenceModelSession? _session;
  Completer<InferenceModelSession>? _createCompleter;

  @override
  InferenceModelSession? get session => _session;

  @override
  Future<InferenceModelSession> createSession({
    double temperature = .8,
    int randomSeed = 1,
    int topK = 1,
    double? topP,
    String? loraPath,
    // Добавляем параметр для vision модальности
    bool? enableVisionModality,
  }) async {
    if (_isClosed) {
      throw Exception('Model is closed. Create a new instance to use it again');
    }
    if (_createCompleter case Completer<InferenceModelSession> completer) {
      return completer.future;
    }
    final completer = _createCompleter = Completer<InferenceModelSession>();
    try {
      final (isLoraInstalled, File? loraFile) = await (
      modelManager.isLoraInstalled,
      modelManager._loraFile,
      ).wait;

      final resolvedLoraPath =
      (isLoraInstalled && loraFile != null) ? loraFile.path : loraPath;

      await _platformService.createSession(
        randomSeed: randomSeed,
        temperature: temperature,
        topK: topK,
        topP: topP,
        loraPath: resolvedLoraPath,
        // Включаем vision модальность если модель поддерживает изображения
        enableVisionModality: enableVisionModality ?? supportImage,
      );

      final session = _session = MobileInferenceModelSession(
        modelType: modelType,
        supportImage: supportImage,
        onClose: () {
          _session = null;
          _createCompleter = null;
        },
      );
      return session;
    } catch (e, st) {
      completer.completeError(e, st);
      Error.throwWithStackTrace(e, st);
    }
  }

  @override
  Future<void> close() async {
    _isClosed = true;
    await _session?.close();
    onClose();
    await _platformService.closeModel();
  }
}

class MobileInferenceModelSession extends InferenceModelSession {
  final ModelType modelType;
  final VoidCallback onClose;
  // Добавляем поддержку изображений
  final bool supportImage;
  bool _isClosed = false;
  bool _isCancelled = false;

  Completer<void>? _responseCompleter;
  StreamController<String>? _asyncResponseController;

  MobileInferenceModelSession({
    required this.onClose,
    required this.modelType,
    this.supportImage = false,
  });

  void _assertNotClosed() {
    if (_isClosed) {
      throw Exception('Model is closed. Create a new instance to use it again');
    }
  }

  Future<void> _awaitLastResponse() async {
    if (_responseCompleter case Completer<void> completer) {
      await completer.future;
    }
  }

  @override
  Future<int> sizeInTokens(String text) => _platformService.sizeInTokens(text);

  @override
  Future<void> addQueryChunk(Message message) async {
    final finalPrompt = message.transformToChatPrompt(type: modelType);
    await _platformService.addQueryChunk(finalPrompt);
    if (message.hasImage && message.imageBytes != null && supportImage) {
      await _addImage(message.imageBytes!);
    }
  }

  Future<void> _addImage(Uint8List imageBytes) async {
    _assertNotClosed();
    if (!supportImage) {
      throw Exception('This model does not support images');
    }
    await _platformService.addImage(imageBytes);
  }

  @override
  Future<String> getResponse({Message? message}) async {
    _assertNotClosed();
    await _awaitLastResponse();
    final completer = _responseCompleter = Completer<void>();
    try {
      if (message != null) {
        await addQueryChunk(message);
      }
      return await _platformService.generateResponse();
    } finally {
      completer.complete();
    }
  }

  @override
  Stream<String> getResponseAsync({Message? message}) async* {
    _assertNotClosed();
    await _awaitLastResponse();
    _isCancelled = false;
    final completer = _responseCompleter = Completer<void>();
    try {
      final controller = _asyncResponseController = StreamController<String>();
      eventChannel.receiveBroadcastStream().listen(
<<<<<<< HEAD
        (event) {
          if (_isCancelled) return;
=======
            (event) {
>>>>>>> 9da235cc
          if (event is Map &&
              event.containsKey('code') &&
              event['code'] == "ERROR") {
            controller.addError(
                Exception(event['message'] ?? 'Unknown async error occurred'));
          } else if (event is Map && event.containsKey('partialResult')) {
            final partial = event['partialResult'] as String;
            controller.add(partial);
          } else {
            controller.addError(Exception('Unknown event type: $event'));
          }
        },
        onError: (error, st) {
          if (!_isCancelled) {
            controller.addError(error, st);
          }
        },
        onDone: controller.close,
      );

      if (message != null) {
        await addQueryChunk(message);
      }
      unawaited(_platformService.generateResponseAsync());

      yield* controller.stream;
    } finally {
      if (!completer.isCompleted) {
        completer.complete();
      }
      _asyncResponseController = null;
    }
  }

  @override
  Future<void> cancelGenerateResponseAsync() async {
    _assertNotClosed();
    _isCancelled = true;
    await _platformService.cancelGenerateResponseAsync();
    _asyncResponseController?.close();
    _responseCompleter?.complete();
  }

  @override
  Future<void> close() async {
    _isClosed = true;
    onClose();
    _asyncResponseController?.close();
    await _platformService.closeSession();
  }
}<|MERGE_RESOLUTION|>--- conflicted
+++ resolved
@@ -164,12 +164,8 @@
     try {
       final controller = _asyncResponseController = StreamController<String>();
       eventChannel.receiveBroadcastStream().listen(
-<<<<<<< HEAD
         (event) {
           if (_isCancelled) return;
-=======
-            (event) {
->>>>>>> 9da235cc
           if (event is Map &&
               event.containsKey('code') &&
               event['code'] == "ERROR") {
